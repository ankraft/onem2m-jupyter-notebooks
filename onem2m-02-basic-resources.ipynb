--- conflicted
+++ resolved
@@ -307,11 +307,7 @@
    "name": "python",
    "nbconvert_exporter": "python",
    "pygments_lexer": "ipython3",
-<<<<<<< HEAD
    "version": "3.8.2"
-=======
-   "version": "3.8.0"
->>>>>>> 05bcfc4d
   }
  },
  "nbformat": 4,
